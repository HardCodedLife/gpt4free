--- conflicted
+++ resolved
@@ -38,10 +38,6 @@
                                    "email_address": mail_adress
                                }
                                )
-<<<<<<< HEAD
-=======
-        
->>>>>>> b2d5309c
         try:
             trace_token = response.json()['response']['id']
             if logging: print(trace_token)
