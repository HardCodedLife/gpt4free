--- conflicted
+++ resolved
@@ -62,11 +62,7 @@
     name          = 'gpt-3.5-turbo',
     base_provider = 'openai',
     best_provider = RetryProvider([
-<<<<<<< HEAD
-        Aibn, Aichat, Aivvm, ChatForAi, ChatgptAi, ChatgptLogin, DeepAi, FreeGpt, GptGo, Myshell, Ylokh,
-=======
         DeepAi, ChatgptLogin, ChatgptAi, Aivvm, GptGo, AItianhu, Aichat, AItianhuSpace, Myshell, Aibn, ChatForAi, FreeGpt, Ylokh, Cromicle
->>>>>>> 94264be9
     ])
 )
 
